--- conflicted
+++ resolved
@@ -1305,9 +1305,7 @@
     Args:
         params (Dict): Paremeters dictionary.
     """
-<<<<<<< HEAD
-    import pdb
-    pdb.set_trace()
+
     # Setup Logging for com_train
     if not os.path.exists(os.path.dirname(params["log_dest"])):
         os.makedirs(os.path.dirname(params["log_dest"]))
@@ -1315,10 +1313,8 @@
                         format='%(asctime)s %(levelname)s:%(message)s', datefmt='%m/%d/%Y %I:%M:%S %p')
     prepend_log_msg = file_path + ".dannce_predict "
     
-    os.environ["CUDA_VISIBLE_DEVICES"] = params["gpu_id"]
-=======
     #os.environ["CUDA_VISIBLE_DEVICES"] = params["gpu_id"]
->>>>>>> 45293f2a
+
     make_folder("dannce_predict_dir", params)
 
     params = setup_dannce_predict(params)
