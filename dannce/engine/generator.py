--- conflicted
+++ resolved
@@ -160,16 +160,12 @@
 
         keyname = os.path.join(camname, fname)
         if preload:
-<<<<<<< HEAD
-            return self.vidreaders[camname][keyname].get_data(frame_num).astype("uint8")
-=======
             # return (
             #     self.vidreaders[camname][keyname]
             #     .get_data(frame_num)
             #     .astype("uint8")
             # )
             return self.vidreaders[camname][keyname].get_frame(frame_num)
->>>>>>> 8b6993d2
         else:
             thisvid_name = self.vidreaders[camname][keyname]
             abname = thisvid_name.split("/")[-1]
