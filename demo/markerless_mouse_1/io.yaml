--- conflicted
+++ resolved
@@ -8,13 +8,8 @@
 
 ### Dannce ###
 # path to folder where DANNCE weights and logs will be saved
-<<<<<<< HEAD
-dannce_train_dir: ./DANNCE/train_results/AS_SCR/APR04_22/LCL_DEMO5V_01/
-dannce_predict_dir: ./DANNCE/predict_results/AS_SCR/APR04_22/LCL_DEMO5V_01/
-=======
 dannce_train_dir: ./DANNCE/train_results/AVG_demo/
 dannce_predict_dir: ./DANNCE/predict_results/
->>>>>>> 06424e6c
 
 # During prediction, will look for the last epoch weights saved to ./DANNCE/train_results/. To load in a different weights file, add the path here
 # Note that this must be a FULL MODEL file, not just weights.
